# frozen_string_literal: true

require_relative 'fiddley'

module GRCommons
  # This module provides functionality common to GR and GR3.
  module GRCommonUtils
    private

    def equal_length(*args)
      lengths = args.map(&:length)
      raise ArgumentError, 'Sequences must have same length.' unless lengths.all? { |l| l == lengths[0] }

      lengths[0]
    end

    SupportedTypes = %i[uint8 uint16 int uint double float].freeze

<<<<<<< HEAD
    # NOTE: The following method converts an RubyArray or an NArray into an FFI pointer.
    # They do not convert Integers or Floats to FFI pointers.
    SupportedTypes.each do |type|
      define_method(type) do |data|
        data = data.to_a.flatten
        pt = create_ffi_pointer(type => data.size)
        pt.send("write_array_of_#{type}", data)
=======
    # NOTE: The following method converts Ruby Array or NArray into packed string.
    SupportedTypes.each do |type|
      define_method(type) do |data|
        # FIXME: Use NArray#to_string
        data = data.to_a.flatten
        Fiddley::Utils.array2str(type, data)
>>>>>>> 74a30c70
      end
    end

    def inquiry_int(&block)
      inquiry(:int, &block)
    end

    def inquiry_uint(&block)
      inquiry(:uint, &block)
    end

    def inquiry_double(&block)
      inquiry(:double, &block)
    end

    def inquiry(types)
      case types
      when Hash, Symbol
        pt = create_ffi_pointer(types)
        yield(pt)
        read_ffi_pointer(pt, types)
      when Array
        pts = types.map { |type| create_ffi_pointer(type) }
        yield(*pts)
        pts.zip(types).map { |pt, type| read_ffi_pointer(pt, type) }
      else
        raise ArgumentError
      end
    end

    def create_ffi_pointer(type)
      case type
      when Hash
        typ = type.keys[0]
        len = type.values[0]
        Fiddley::MemoryPointer.new(typ, len)
      else
        Fiddley::MemoryPointer.new(type)
      end
    end

    def read_ffi_pointer(pt, type)
      case type
      when Hash
        typ = type.keys[0]
        len = type.values[0]
        pt.send("read_array_of_#{typ}", len)
      else
        pt.send("read_#{type}")
      end
    end

    def narray?(data)
      defined?(Numo::NArray) && data.is_a?(Numo::NArray)
    end
  end
end

# Ruby 2.4.0 introduces Comparable#clamp
if RUBY_VERSION.to_f <= 2.3
  class Numeric
    def clamp(min, max)
      [[self, max].min, min].max
    end
  end
end<|MERGE_RESOLUTION|>--- conflicted
+++ resolved
@@ -16,22 +16,12 @@
 
     SupportedTypes = %i[uint8 uint16 int uint double float].freeze
 
-<<<<<<< HEAD
-    # NOTE: The following method converts an RubyArray or an NArray into an FFI pointer.
-    # They do not convert Integers or Floats to FFI pointers.
-    SupportedTypes.each do |type|
-      define_method(type) do |data|
-        data = data.to_a.flatten
-        pt = create_ffi_pointer(type => data.size)
-        pt.send("write_array_of_#{type}", data)
-=======
     # NOTE: The following method converts Ruby Array or NArray into packed string.
     SupportedTypes.each do |type|
       define_method(type) do |data|
         # FIXME: Use NArray#to_string
         data = data.to_a.flatten
         Fiddley::Utils.array2str(type, data)
->>>>>>> 74a30c70
       end
     end
 
